--- conflicted
+++ resolved
@@ -634,11 +634,8 @@
 				E57B23C01B1D8BF000DEA512 /* ReturnArrowWhitespaceRule.swift */,
 				3BCC04CE1C4F56D3006073C3 /* RuleConfigurations */,
 				692B60AB1BD8F2E700C7AA22 /* StatementPositionRule.swift */,
-<<<<<<< HEAD
 				78F032441D7C877800BE709A /* SuperCallRule.swift */,
-=======
 				D47A510D1DB29EEB00A4CC21 /* SwitchCaseOnNewlineRule.swift */,
->>>>>>> 3ecefe96
 				E88DEA811B0990A700A66CB0 /* TodoRule.swift */,
 				E88DEA871B09924C00A66CB0 /* TrailingNewlineRule.swift */,
 				E87E4A041BFB927C00FCFE46 /* TrailingSemicolonRule.swift */,
