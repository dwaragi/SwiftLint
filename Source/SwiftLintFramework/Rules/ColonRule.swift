//
//  ColonRule.swift
//  SwiftLint
//
//  Created by JP Simard on 2015-05-16.
//  Copyright (c) 2015 Realm. All rights reserved.
//

import Foundation
import SourceKittenFramework

public struct ColonRule: CorrectableRule, ConfigurationProviderRule {

    public var configuration = SeverityConfiguration(.Warning)

    public init() {}

    public var flexibleRightSpacing = false

    public init(configuration: Any) throws {
        let dictionary = configuration as? [String:Any]
        flexibleRightSpacing = dictionary?["flexible_right_spacing"] as? Bool == true
    }

    public var configurationDescription: String {
        return "flexible_right_spacing: \(flexibleRightSpacing)"
    }

    public static let description = RuleDescription(
        identifier: "colon",
        name: "Colon",
        description: "Colons should be next to the identifier when specifying a type.",
        nonTriggeringExamples: [
            "let abc: Void\n",
            "let abc: [Void: Void]\n",
            "let abc: (Void, Void)\n",
            "let abc: ([Void], String, Int)\n",
            "let abc: [([Void], String, Int)]\n",
            "let abc: String=\"def\"\n",
            "let abc: Int=0\n",
            "let abc: Enum=Enum.Value\n",
            "func abc(def: Void) {}\n",
            "func abc(def: Void, ghi: Void) {}\n",
            "// 周斌佳年周斌佳\nlet abc: String = \"abc:\""
        ],
        triggeringExamples: [
            "let ↓abc:Void\n",
            "let ↓abc:  Void\n",
            "let ↓abc :Void\n",
            "let ↓abc : Void\n",
            "let ↓abc : [Void: Void]\n",
            "let ↓abc : (Void, String, Int)\n",
            "let ↓abc : ([Void], String, Int)\n",
            "let ↓abc : [([Void], String, Int)]\n",
            "let ↓abc:  (Void, String, Int)\n",
            "let ↓abc:  ([Void], String, Int)\n",
            "let ↓abc:  [([Void], String, Int)]\n",
            "let ↓abc :String=\"def\"\n",
            "let ↓abc :Int=0\n",
            "let ↓abc :Int = 0\n",
            "let ↓abc:Int=0\n",
            "let ↓abc:Int = 0\n",
            "let ↓abc:Enum=Enum.Value\n",
            "func abc(↓def:Void) {}\n",
            "func abc(↓def:  Void) {}\n",
            "func abc(↓def :Void) {}\n",
            "func abc(↓def : Void) {}\n",
            "func abc(def: Void, ↓ghi :Void) {}\n"
        ],
        corrections: [
            "let abc:Void\n": "let abc: Void\n",
            "let abc:  Void\n": "let abc: Void\n",
            "let abc :Void\n": "let abc: Void\n",
            "let abc : Void\n": "let abc: Void\n",
            "let abc : [Void: Void]\n": "let abc: [Void: Void]\n",
            "let abc : (Void, String, Int)\n": "let abc: (Void, String, Int)\n",
            "let abc : ([Void], String, Int)\n": "let abc: ([Void], String, Int)\n",
            "let abc : [([Void], String, Int)]\n": "let abc: [([Void], String, Int)]\n",
            "let abc:  (Void, String, Int)\n": "let abc: (Void, String, Int)\n",
            "let abc:  ([Void], String, Int)\n": "let abc: ([Void], String, Int)\n",
            "let abc:  [([Void], String, Int)]\n": "let abc: [([Void], String, Int)]\n",
            "let abc :String=\"def\"\n": "let abc: String=\"def\"\n",
            "let abc :Int=0\n": "let abc: Int=0\n",
            "let abc :Int = 0\n": "let abc: Int = 0\n",
            "let abc:Int=0\n": "let abc: Int=0\n",
            "let abc:Int = 0\n": "let abc: Int = 0\n",
            "let abc:Enum=Enum.Value\n": "let abc: Enum=Enum.Value\n",
            "func abc(def:Void) {}\n": "func abc(def: Void) {}\n",
            "func abc(def:  Void) {}\n": "func abc(def: Void) {}\n",
            "func abc(def :Void) {}\n": "func abc(def: Void) {}\n",
            "func abc(def : Void) {}\n": "func abc(def: Void) {}\n",
            "func abc(def: Void, ghi :Void) {}\n": "func abc(def: Void, ghi: Void) {}\n"
        ]
    )

    public func validateFile(_ file: File) -> [StyleViolation] {
        return violationRangesInFile(file, withPattern: pattern).flatMap { range in
            return StyleViolation(ruleDescription: type(of: self).description,
                                  severity: configuration.severity,
                                  location: Location(file: file, characterOffset: range.location))
        }
    }

<<<<<<< HEAD
    public func correctFile(_ file: File) -> [Correction] {
        let matches = violationRangesInFile(file, withPattern: pattern)
=======
    public func correctFile(file: File) -> [Correction] {
        let violations = violationRangesInFile(file, withPattern: pattern)
        let matches = file.ruleEnabledViolatingRanges(violations, forRule: self)
>>>>>>> 2246bb92
        guard !matches.isEmpty else { return [] }
        let regularExpression = regex(pattern)
        let description = type(of: self).description
        var corrections = [Correction]()
        var contents = file.contents
<<<<<<< HEAD
        for range in matches.reversed() {
            contents = regularExpression.stringByReplacingMatches(in: contents,
=======
        for range in matches.reverse() {
            let location = Location(file: file, characterOffset: range.location)
            contents = regularExpression.stringByReplacingMatchesInString(contents,
>>>>>>> 2246bb92
                options: [], range: range, withTemplate: "$1: $2")
            corrections.append(Correction(ruleDescription: description, location: location))
        }
        file.write(contents)
        return corrections
    }

    // MARK: - Private

    fileprivate var pattern: String {
        // If flexible_right_spacing is true, match only 0 whitespaces.
        // If flexible_right_spacing is false or omitted, match 0 or 2+ whitespaces.
        let spacingRegex = flexibleRightSpacing ? "(?:\\s{0})" : "(?:\\s{0}|\\s{2,})"

        return  "(\\w)" +       // Capture an identifier
                "(?:" +         // start group
                "\\s+" +        // followed by whitespace
                ":" +           // to the left of a colon
                "\\s*" +        // followed by any amount of whitespace.
                "|" +           // or
                ":" +           // immediately followed by a colon
                spacingRegex +  // followed by right spacing regex
                ")" +           // end group
                "(" +           // Capture a type identifier
                "[\\[|\\(]*" +  // which may begin with a series of nested parenthesis or brackets
                "\\S)"          // lazily to the first non-whitespace character.
    }

    fileprivate func violationRangesInFile(_ file: File, withPattern pattern: String) -> [NSRange] {
        let nsstring = file.contents as NSString
        let commentAndStringKindsSet = Set(SyntaxKind.commentAndStringKinds())
        return file.rangesAndTokensMatching(pattern).filter { range, syntaxTokens in
            let syntaxKinds = syntaxTokens.flatMap { SyntaxKind(rawValue: $0.type) }
            if !syntaxKinds.starts(with: [.identifier, .typeidentifier]) {
                return false
            }
            return Set(syntaxKinds).intersection(commentAndStringKindsSet).isEmpty
        }.flatMap { range, syntaxTokens in
            let identifierRange = nsstring // swiftlint:disable:next force_unwrapping
                .byteRangeToNSRange(start: syntaxTokens.first!.offset, length: 0)
            return identifierRange.map { NSUnionRange($0, range) }
        }
    }
}<|MERGE_RESOLUTION|>--- conflicted
+++ resolved
@@ -101,28 +101,18 @@
         }
     }
 
-<<<<<<< HEAD
     public func correctFile(_ file: File) -> [Correction] {
-        let matches = violationRangesInFile(file, withPattern: pattern)
-=======
-    public func correctFile(file: File) -> [Correction] {
         let violations = violationRangesInFile(file, withPattern: pattern)
         let matches = file.ruleEnabledViolatingRanges(violations, forRule: self)
->>>>>>> 2246bb92
         guard !matches.isEmpty else { return [] }
         let regularExpression = regex(pattern)
         let description = type(of: self).description
         var corrections = [Correction]()
         var contents = file.contents
-<<<<<<< HEAD
         for range in matches.reversed() {
             contents = regularExpression.stringByReplacingMatches(in: contents,
-=======
-        for range in matches.reverse() {
+                options: [], range: range, withTemplate: "$1: $2")
             let location = Location(file: file, characterOffset: range.location)
-            contents = regularExpression.stringByReplacingMatchesInString(contents,
->>>>>>> 2246bb92
-                options: [], range: range, withTemplate: "$1: $2")
             corrections.append(Correction(ruleDescription: description, location: location))
         }
         file.write(contents)
